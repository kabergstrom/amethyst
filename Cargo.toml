[package]
name = "amethyst"
version = "0.7.0"
authors = ["Eyal Kalderon <ebkalderon@gmail.com>"]
description = "Data-oriented game engine written in Rust"
exclude = ["examples/*", "book/*"]
keywords = ["game", "engine", "sdk", "amethyst"]
categories = ["game-engines"]

documentation = "https://www.amethyst.rs/doc/master/doc/amethyst"
homepage = "https://www.amethyst.rs/"
repository = "https://github.com/amethyst/amethyst"

readme = "README.md"
license = "MIT/Apache-2.0"

[badges]
appveyor = { repository = "amethyst/amethyst", branch = "develop" }
travis-ci = { repository = "amethyst/amethyst", branch = "develop" }

[features]
profiler = [
    "thread_profiler",
    "thread_profiler/thread_profiler",
    "amethyst_animation/profiler",
    "amethyst_assets/profiler",
    "amethyst_audio/profiler",
    "amethyst_config/profiler",
    "amethyst_core/profiler",
    "amethyst_controls/profiler",
    "amethyst_input/profiler",
    "amethyst_locale/profiler",
    "amethyst_renderer/profiler",
    "amethyst_ui/profiler",
    "amethyst_utils/profiler",
]
nightly = [
    "amethyst_animation/nightly",
    "amethyst_assets/nightly",
    "amethyst_audio/nightly",
    "amethyst_config/nightly",
    "amethyst_core/nightly",
    "amethyst_controls/nightly",
    "amethyst_renderer/nightly",
    "amethyst_input/nightly",
    "amethyst_ui/nightly",
    "amethyst_utils/nightly",
]

[dependencies]
amethyst_animation = { path = "amethyst_animation", version = "0.2.0" }
amethyst_assets = { path = "amethyst_assets", version = "0.3.0" }
amethyst_audio = { path = "amethyst_audio", version = "0.2.0" }
amethyst_config = { path = "amethyst_config", version = "0.6.0" }
amethyst_core = { path = "amethyst_core", version = "0.2.0" }
amethyst_controls = { path = "amethyst_controls", version = "0.1.0" }
<<<<<<< HEAD
amethyst_network = { path = "amethyst_network", version = "0.1.0" }
=======
amethyst_locale = { path = "amethyst_locale", version = "0.1.0" }
>>>>>>> 9905bc93
amethyst_renderer = { path = "amethyst_renderer", version = "0.7" }
amethyst_input = { path = "amethyst_input", version = "0.3" }
amethyst_ui = { path = "amethyst_ui", version = "0.2" }
amethyst_utils = { path = "amethyst_utils", version = "0.2" }
derivative = "1.0"
fern = "0.5"
log = "0.4"
rayon = "1.0.1"
rustc_version_runtime = "0.1"
winit = "0.15"

thread_profiler = { version = "0.1", optional = true }

[dev-dependencies]
amethyst_gltf = { path = "amethyst_gltf", version = "0.2" }
env_logger = "0.5.10"
genmesh = "0.6"
ron = "0.2"
serde = "1.0"
serde_derive = "1.0"

[build-dependencies]
vergen = "0.1"

[[example]]
name = "hello_world"
path = "examples/hello_world/main.rs"

[[example]]
name = "window"
path = "examples/window/main.rs"

[[example]]
name = "sphere"
path = "examples/sphere/main.rs"

[[example]]
name = "sphere_multisample"
path = "examples/sphere_multisample/main.rs"

[[example]]
name = "renderable"
path = "examples/renderable/main.rs"

[[example]]
name = "pong"
path = "examples/pong/main.rs"

[[example]]
name = "asset_loading"
path = "examples/asset_loading/main.rs"

[[example]]
name = "material"
path = "examples/material/main.rs"

[[example]]
name = "separate_sphere"
path = "examples/separate_sphere/main.rs"

[[example]]
name = "gltf"
path = "examples/gltf/main.rs"

[[example]]
name = "ui"
path = "examples/ui/main.rs"

[[example]]
name = "animation"
path = "examples/animation/main.rs"

[[example]]
name = "fly_camera"
path = "examples/fly_camera/main.rs"

[[example]]
name = "sprites"
path = "examples/sprites/main.rs"

[[example]]
name = "pong_tutorial_01"
path = "examples/pong_tutorial_01/main.rs"

[[example]]
name = "pong_tutorial_02"
path = "examples/pong_tutorial_02/main.rs"

[[example]]
name = "net_client"
path = "examples/net_client/main.rs"

[[example]]
name = "net_server"
path = "examples/net_server/main.rs"

[[example]]
name = "net_echo_server"
path = "examples/net_echo_server/main.rs"

[[example]]
name = "pong_tutorial_03"
path = "examples/pong_tutorial_03/main.rs"

[[example]]
name = "appendix_a"
path = "examples/appendix_a/main.rs"

[[example]]
name = "locale"
path = "examples/locale/main.rs"

[[example]]
name = "custom_game_data"
path = "examples/custom_game_data/main.rs"

[[example]]
name = "arc_ball_camera"
path = "examples/arc_ball_camera/main.rs"

[[example]]
name = "prefab"
path = "examples/prefab/main.rs"

[workspace]
members = ["amethyst_gltf"]<|MERGE_RESOLUTION|>--- conflicted
+++ resolved
@@ -54,11 +54,8 @@
 amethyst_config = { path = "amethyst_config", version = "0.6.0" }
 amethyst_core = { path = "amethyst_core", version = "0.2.0" }
 amethyst_controls = { path = "amethyst_controls", version = "0.1.0" }
-<<<<<<< HEAD
 amethyst_network = { path = "amethyst_network", version = "0.1.0" }
-=======
 amethyst_locale = { path = "amethyst_locale", version = "0.1.0" }
->>>>>>> 9905bc93
 amethyst_renderer = { path = "amethyst_renderer", version = "0.7" }
 amethyst_input = { path = "amethyst_input", version = "0.3" }
 amethyst_ui = { path = "amethyst_ui", version = "0.2" }
