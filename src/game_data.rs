--- conflicted
+++ resolved
@@ -92,73 +92,10 @@
         self
     }
 
-<<<<<<< HEAD
     pub fn with_system<
         S: IntoRelativeStage,
         T: FnOnce(&mut World, &mut Resources) -> Box<dyn Schedulable> + 'a,
     >(
-=======
-    /// Adds a system descriptor.
-    ///
-    /// This differs from the `with` System call by deferring instantiation of the `System` to
-    /// when the dispatcher is built. This allows system instatiation to access resources in the
-    /// `World` if necessary.
-    ///
-    /// __Note:__ all dependencies must be added before you add the system.
-    ///
-    /// # Parameters
-    ///
-    /// - `system_desc`: The system that is to be added to the game loop.
-    /// - `name`: A unique string to identify the system by. This is used for
-    ///         dependency tracking. This name may be empty `""` string in which
-    ///         case it cannot be referenced as a dependency.
-    /// - `dependencies`: A list of named system that _must_ have completed running
-    ///                 before this system is permitted to run.
-    ///                 This may be an empty list if there is no dependencies.
-    ///
-    /// # Returns
-    ///
-    /// This function returns GameDataBuilder after it has modified it.
-    ///
-    /// # Type Parameters
-    ///
-    /// - `SD`: A type that implements the `SystemDesc` trait.
-    /// - `S`: A type that implements the `System` trait.
-    ///
-    /// # Panics
-    ///
-    /// If two system are added that share an identical name, this function will panic.
-    /// Empty names are permitted, and this function will not panic if more then two are added.
-    ///
-    /// If a dependency is referenced (by name), but has not previously been added this
-    /// function will panic.
-    ///
-    /// # Examples
-    ///
-    /// ~~~no_run
-    /// use amethyst::core::SystemDesc;
-    /// use amethyst::derive::SystemDesc;
-    /// use amethyst::prelude::*;
-    /// use amethyst::ecs::prelude::{System, SystemData, World};
-    ///
-    /// #[derive(SystemDesc)]
-    /// struct NopSystem;
-    /// impl<'a> System<'a> for NopSystem {
-    ///     type SystemData = ();
-    ///     fn run(&mut self, _: Self::SystemData) {}
-    /// }
-    ///
-    /// GameDataBuilder::default()
-    ///     // This will add the "foo" system to the game loop, in this case
-    ///     // the "foo" system will not depend on any systems.
-    ///     .with_system_desc(NopSystem, "foo", &[])
-    ///     // The "bar" system will only run after the "foo" system has completed
-    ///     .with_system_desc(NopSystem, "bar", &["foo"])
-    ///     // It is legal to register a system with an empty name
-    ///     .with_system_desc(NopSystem, "", &[]);
-    /// ~~~
-    pub fn with_system_desc<SD, S, N>(
->>>>>>> 469921ef
         mut self,
         stage: S,
         desc: T,
@@ -173,13 +110,9 @@
 
         self
     }
-<<<<<<< HEAD
 }
 
 impl<'a> DataInit<GameData> for GameDataBuilder<'a> {
-    fn build(self, world: &mut World, resources: &mut Resources) -> GameData {
-=======
-
     // /// Create a basic renderer with a single given `Pass`, and optional support for the `DrawUi` pass.
     // ///
     // /// Will set the clear color to black.
@@ -217,11 +150,7 @@
     //         self.with_bundle(RenderBundle::new(pipe, Some(config)))
     //     }
     // }
-
-    /// Instead of using `DataInit` for constructing `GameData`, build a standalone `Dispatcher`,
-    /// which will be the same dispatcher that would have been created for the `GameData`.
-    pub fn build_dispatcher(self, mut world: &mut World) -> Dispatcher<'a, 'b> {
->>>>>>> 469921ef
+    fn build(self, world: &mut World, resources: &mut Resources) -> GameData {
         #[cfg(not(no_threading))]
         let pool = (*resources.get::<ArcThreadPool>().unwrap()).clone();
 
@@ -232,22 +161,9 @@
             .with_pool(Some(pool))
             .build(world, resources);
         #[cfg(no_threading)]
-<<<<<<< HEAD
         let mut dispatcher = dispatcher_builder.build(world, resources);
 
         GameData::new(dispatcher)
-=======
-        let mut dispatcher = dispatcher_builder.build();
-        dispatcher.setup(&mut world);
-
-        dispatcher
-    }
-}
-
-impl<'a, 'b> DataInit<GameData<'a, 'b>> for GameDataBuilder<'a, 'b> {
-    fn build(self, world: &mut World) -> GameData<'a, 'b> {
-        GameData::new(self.build_dispatcher(world))
->>>>>>> 469921ef
     }
 }
 
