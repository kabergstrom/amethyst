--- conflicted
+++ resolved
@@ -3,21 +3,8 @@
 use crate::simulation::{
     events::NetworkSimulationEvent,
     requirements::DeliveryRequirement,
-<<<<<<< HEAD
-    timing::*,
-    transport::{
-        TransportResource, NETWORK_POLL_SYSTEM_NAME, NETWORK_RECV_SYSTEM_NAME,
-        NETWORK_SEND_SYSTEM_NAME, NETWORK_SIM_TIME_SYSTEM_NAME,
-    },
-};
-use amethyst_core::{
-    ecs::prelude::*,
-    dispatcher::{DispatcherBuilder, Stage, SystemBundle},
-    shrev::EventChannel,
-=======
     timing::{build_network_simulation_time_system, NetworkSimulationTime},
     transport::TransportResource,
->>>>>>> 3a4a77ea
 };
 use amethyst_core::{dispatcher::*, ecs::prelude::*, shrev::EventChannel};
 use amethyst_error::Error;
@@ -42,13 +29,8 @@
 impl SystemBundle for LaminarNetworkBundle {
     fn build(
         self,
-<<<<<<< HEAD
-        world: &mut World,
-        resources: &mut Resources, 
-=======
         _world: &mut World,
         resources: &mut Resources,
->>>>>>> 3a4a77ea
         builder: &mut DispatcherBuilder<'_>,
     ) -> Result<(), Error> {
         builder.add_system(Stage::Begin, build_network_simulation_time_system);
@@ -61,31 +43,21 @@
     }
 }
 
-<<<<<<< HEAD
-pub fn build_laminar_network_send_system(_world: &mut World, _res: &mut Resources) -> Box<dyn Schedulable> {
-=======
 /// Creates a new laminar network send system.
 pub fn build_laminar_network_send_system(
     _world: &mut World,
     _res: &mut Resources,
 ) -> Box<dyn Schedulable> {
->>>>>>> 3a4a77ea
     SystemBuilder::<()>::new("LaminarNetworkSendSystem")
         .write_resource::<TransportResource>()
         .write_resource::<LaminarSocketResource>()
         .read_resource::<NetworkSimulationTime>()
         .write_resource::<EventChannel<NetworkSimulationEvent>>()
         .build(
-<<<<<<< HEAD
-            move |_commands, world, (transport, socket, sim_time, event_channel), ()| {
-                if let Some(socket) = socket.get_mut() {
-                    let messages = transport.drain_messages_to_send(|_| sim_time.should_send_message_now());
-=======
             move |_commands, _world, (transport, socket, sim_time, event_channel), _| {
                 if let Some(socket) = socket.get_mut() {
                     let messages =
                         transport.drain_messages_to_send(|_| sim_time.should_send_message_now());
->>>>>>> 3a4a77ea
 
                     for message in messages {
                         let packet = match message.delivery {
@@ -99,16 +71,10 @@
                                     stream_id,
                                 )
                             }
-<<<<<<< HEAD
-                            DeliveryRequirement::Reliable => {
-                                Packet::reliable_unordered(message.destination, message.payload.to_vec())
-                            }
-=======
                             DeliveryRequirement::Reliable => Packet::reliable_unordered(
                                 message.destination,
                                 message.payload.to_vec(),
                             ),
->>>>>>> 3a4a77ea
                             DeliveryRequirement::ReliableSequenced(stream_id) => {
                                 Packet::reliable_sequenced(
                                     message.destination,
@@ -116,13 +82,6 @@
                                     stream_id,
                                 )
                             }
-<<<<<<< HEAD
-                            DeliveryRequirement::ReliableOrdered(stream_id) => Packet::reliable_ordered(
-                                message.destination,
-                                message.payload.to_vec(),
-                                stream_id,
-                            ),
-=======
                             DeliveryRequirement::ReliableOrdered(stream_id) => {
                                 Packet::reliable_ordered(
                                     message.destination,
@@ -130,7 +89,6 @@
                                     stream_id,
                                 )
                             }
->>>>>>> 3a4a77ea
                             DeliveryRequirement::Default => Packet::reliable_ordered(
                                 message.destination,
                                 message.payload.to_vec(),
@@ -140,12 +98,8 @@
 
                         match socket.send(packet) {
                             Err(ErrorKind::IOError(e)) => {
-<<<<<<< HEAD
-                                event_channel.single_write(NetworkSimulationEvent::SendError(e, message));
-=======
                                 event_channel
                                     .single_write(NetworkSimulationEvent::SendError(e, message));
->>>>>>> 3a4a77ea
                             }
                             Err(e) => {
                                 error!("Error sending message: {:?}", e);
@@ -154,16 +108,6 @@
                         }
                     }
                 }
-<<<<<<< HEAD
-            }
-        )
-}
-
-pub fn build_laminar_network_poll_system(_world: &mut World, _res: &mut Resources) -> Box<dyn Schedulable> {
-    SystemBuilder::<()>::new("LaminarNetworkPollSystem")
-        .write_resource::<LaminarSocketResource>()
-        .build(move |_commands, world, socket, ()| {
-=======
             },
         )
 }
@@ -176,20 +120,12 @@
     SystemBuilder::<()>::new("LaminarNetworkPollSystem")
         .write_resource::<LaminarSocketResource>()
         .build(move |_commands, _world, socket, _| {
->>>>>>> 3a4a77ea
             if let Some(socket) = socket.get_mut() {
                 socket.manual_poll(Instant::now());
             }
         })
 }
 
-<<<<<<< HEAD
-pub fn build_laminar_network_recv_system(_world: &mut World, _res: &mut Resources) -> Box<dyn Schedulable> {
-    SystemBuilder::<()>::new("LaminarNetworkReceiveSystem")
-        .write_resource::<LaminarSocketResource>()
-        .write_resource::<EventChannel<NetworkSimulationEvent>>()
-        .build(move |_commands, world, (socket, event_channel), ()| {
-=======
 /// Creates a new laminar receive system.
 pub fn build_laminar_network_recv_system(
     _world: &mut World,
@@ -199,7 +135,6 @@
         .write_resource::<LaminarSocketResource>()
         .write_resource::<EventChannel<NetworkSimulationEvent>>()
         .build(move |_commands, _world, (socket, event_channel), _| {
->>>>>>> 3a4a77ea
             if let Some(socket) = socket.get_mut() {
                 while let Some(event) = socket.recv() {
                     let event = match event {
