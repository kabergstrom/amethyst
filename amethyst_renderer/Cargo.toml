[package]
name = "amethyst_renderer"
version = "0.10.1"
authors = ["Eyal Kalderon <ebkalderon@gmail.com>"]
edition = "2018"
description = "High-level rendering engine with multiple backends"
exclude = ["examples/*"]
keywords = ["game", "engine", "renderer", "3d", "amethyst"]
categories = ["rendering", "rendering::engine"]

documentation = "https://www.amethyst.rs/doc/latest/doc/amethyst_renderer/"
homepage = "https://www.amethyst.rs/"
repository = "https://github.com/amethyst/amethyst"

readme = "README.md"
license = "MIT OR Apache-2.0"

[badges]
appveyor = { repository = "amethyst/amethyst", branch = "master" }
travis-ci = { repository = "amethyst/amethyst" }

[features]
default = ["opengl"]
#d3d11 = ["gfx_device_dx11", "gfx_window_dxgi"]
#metal = ["gfx_device_metal", "gfx_window_metal"]
opengl = ["gfx_device_gl", "gfx_window_glutin", "glutin"]
#vulkan = ["gfx_device_vulkan", "gfx_window_vulkan"]
profiler = [ "thread_profiler/thread_profiler" ]
nightly = [ "amethyst_core/nightly" ]

[dependencies]
amethyst_assets = { path = "../amethyst_assets", version = "0.6.0" }
amethyst_core = { path = "../amethyst_core", version = "0.5.0" }
amethyst_derive = { path = "../amethyst_derive", version = "0.3.0" }
derivative = "1.0"
error-chain = "0.12"
fnv = "1.0"
genmesh = "0.6"
gfx = { version = "0.17.1", features = ["serialize"] }
gfx_core = { version = "0.8.3", features = ["serialize"] }
gfx_macros = "0.2"
glsl-layout = { version = "0.1.1", features = ["gfx"] }
hibitset = { version = "0.5.1", features = ["parallel"] }
image = "0.20"
log = "0.4.6"
rayon = "1.0.2"
ron = "0.4"
serde = { version = "1", features = ["derive"] }
shred-derive = "0.5"
shred = "0.7"
wavefront_obj = { git = "https://github.com/Frizi/wavefront_obj.git" }
winit = { version = "0.18", features = ["serde"] }
<<<<<<< HEAD
serde_dyn = "0.2.2"
=======
odds = "0.3.1"
>>>>>>> 5c1f3896

thread_profiler = { version = "0.3", optional = true }

gfx_device_gl = { version = "0.15", optional = true }
gfx_window_glutin = { version = "0.27.0", optional = true }
glutin = { version = "0.19", optional = true }
spirv-reflect = "0.1.8"

[dependencies.hetseq]
version = "0.2.0"

[dependencies.smallvec]
version = "0.6"
features = ["serde"]

rendy = { version = "0.1", features = ["vulkan", "mesh-obj", "serde-1", "command", "factory", "frame", "graph", "memory", "mesh", "shader", "resource", "texture", "util", "wsi"], default-features = false, git = "https://github.com/frizi/rendy.git", branch = "serde-imports" }

[target.'cfg(not(target_os = "macos"))'.dependencies]
gfx_device_vulkan = { version = "0.1", optional = true }
gfx_window_vulkan = { version = "0.1", optional = true }

[target.'cfg(target_os = "macos")'.dependencies]
gfx_device_metal = { version = "0.3", optional = true }
gfx_window_metal = { version = "0.6", optional = true }

[target.'cfg(windows)'.dependencies]
gfx_device_dx11 = { version = "0.7", optional = true }
gfx_window_dxgi = { version = "0.17", optional = true }


[dev-dependencies]
criterion = "0.2.7"

[[bench]]
name = "encoding"
harness = false<|MERGE_RESOLUTION|>--- conflicted
+++ resolved
@@ -50,11 +50,8 @@
 shred = "0.7"
 wavefront_obj = { git = "https://github.com/Frizi/wavefront_obj.git" }
 winit = { version = "0.18", features = ["serde"] }
-<<<<<<< HEAD
 serde_dyn = "0.2.2"
-=======
 odds = "0.3.1"
->>>>>>> 5c1f3896
 
 thread_profiler = { version = "0.3", optional = true }
 
@@ -63,14 +60,14 @@
 glutin = { version = "0.19", optional = true }
 spirv-reflect = "0.1.8"
 
+rendy = { version = "0.1", features = ["vulkan", "mesh-obj", "serde-1", "command", "factory", "frame", "graph", "memory", "mesh", "shader", "resource", "texture", "util", "wsi"], default-features = false, git = "https://github.com/frizi/rendy.git", branch = "serde-imports" }
+
 [dependencies.hetseq]
 version = "0.2.0"
 
 [dependencies.smallvec]
 version = "0.6"
 features = ["serde"]
-
-rendy = { version = "0.1", features = ["vulkan", "mesh-obj", "serde-1", "command", "factory", "frame", "graph", "memory", "mesh", "shader", "resource", "texture", "util", "wsi"], default-features = false, git = "https://github.com/frizi/rendy.git", branch = "serde-imports" }
 
 [target.'cfg(not(target_os = "macos"))'.dependencies]
 gfx_device_vulkan = { version = "0.1", optional = true }
