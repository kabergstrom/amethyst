--- conflicted
+++ resolved
@@ -7,11 +7,8 @@
     traits::Pod,
 };
 use image::{DynamicImage, ImageFormat, RgbaImage};
-<<<<<<< HEAD
-use serde::{ser::SerializeStruct, de::Error};
-=======
 use serde::{Deserialize, Serialize};
->>>>>>> 142497aa
+use serde_dyn::{uuid};
 
 use amethyst_assets::{
     AssetStorage, Format, Handle, Loader, PrefabData, PrefabError, ProcessingState,
@@ -287,6 +284,8 @@
     }
 }
 
+
+use serde::{ser::SerializeStruct, de::Error};
 impl serde::Serialize for ImageData {
     fn serialize<S>(&self, serializer: S) -> ::std::result::Result<S::Ok, S::Error>
     where
