use std::{fmt::Debug, result::Result as StdResult};

use amethyst_assets::{
    Asset, AssetStorage, Error, Loader, PrefabData, PrefabError, ProcessingState, Result,
    ResultExt, SimpleFormat,
};
use amethyst_core::{
    nalgebra::{Vector2, Vector3},
    specs::prelude::{Component, Entity, Read, ReadExpect, VecStorage, WriteStorage},
};
<<<<<<< HEAD
=======

use serde::{Deserialize, Serialize};
use wavefront_obj::obj::{
    parse, Normal, NormalIndex, ObjSet, Object, Primitive, TVertex, TextureIndex, Vertex,
    VertexIndex,
};

>>>>>>> 142497aa
use crate::{
    mesh::{Mesh, MeshBuilder, MeshHandle},
    vertex::*,
    Renderer,
};

/// Mesh data for loading
#[derive(Debug, Clone, Serialize, Deserialize)]
pub enum MeshData {
    /// Position and color
    PosColor(Vec<PosColor>),

    /// Position, color and normal
    PosColorNorm(Vec<PosColorNorm>),

    /// Position and texture coordinates
    PosTex(Vec<PosTex>),

    /// Position, normal and texture coordinates
    PosNormTex(Vec<PosNormTex>),

    /// Position, normal, tangent and texture coordinates
    PosNormTangTex(Vec<PosNormTangTex>),

    /// Create a mesh from a given creator
    #[serde(skip)]
    Creator(Box<dyn MeshCreator>),
}

impl Component for MeshData {
    type Storage = VecStorage<Self>;
}

impl From<Vec<PosColor>> for MeshData {
    fn from(data: Vec<PosColor>) -> Self {
        MeshData::PosColor(data)
    }
}

impl From<Vec<PosColorNorm>> for MeshData {
    fn from(data: Vec<PosColorNorm>) -> Self {
        MeshData::PosColorNorm(data)
    }
}

impl From<Vec<PosTex>> for MeshData {
    fn from(data: Vec<PosTex>) -> Self {
        MeshData::PosTex(data)
    }
}

impl From<Vec<PosNormTex>> for MeshData {
    fn from(data: Vec<PosNormTex>) -> Self {
        MeshData::PosNormTex(data)
    }
}

impl From<Vec<PosNormTangTex>> for MeshData {
    fn from(data: Vec<PosNormTangTex>) -> Self {
        MeshData::PosNormTangTex(data)
    }
}

impl<M> From<M> for MeshData
where
    M: MeshCreator,
{
    fn from(creator: M) -> Self {
        MeshData::Creator(Box::new(creator))
    }
}

impl Asset for Mesh {
    fn name() -> &'static str { "renderer::Mesh" }
    type Data = MeshData;
    type HandleStorage = VecStorage<MeshHandle>;
}

impl<'a> PrefabData<'a> for MeshData {
    type SystemData = (
        ReadExpect<'a, Loader>,
        WriteStorage<'a, MeshHandle>,
        Read<'a, AssetStorage<Mesh>>,
    );
    type Result = ();

    fn add_to_entity(
        &self,
        entity: Entity,
        system_data: &mut Self::SystemData,
        _: &[Entity],
    ) -> StdResult<(), PrefabError> {
        let handle = system_data
            .0
            .load_from_data(self.clone(), (), &system_data.2);
        system_data.1.insert(entity, handle).map(|_| ())
    }
}

/// Allows loading from Wavefront files
/// see: https://en.wikipedia.org/wiki/Wavefront_.obj_file
#[derive(Clone, Deserialize, Serialize)]
pub struct ObjFormat;

impl SimpleFormat<Mesh> for ObjFormat {
    fn name() -> &'static str { "WAVEFRONT_OBJ"}

    type Options = ();

    fn import(&self, bytes: Vec<u8>, _: ()) -> Result<MeshData> {
        String::from_utf8(bytes)
            .map_err(Into::into)
            .and_then(|string| {
                parse(string)
                    .map_err(|e| Error::from(format!("In line {}: {:?}", e.line_number, e.message)))
                    .chain_err(|| "Failed to parse OBJ")
            })
            .map(|set| from_data(set).into())
    }
}

fn convert(
    object: &Object,
    vi: VertexIndex,
    ti: Option<TextureIndex>,
    ni: Option<NormalIndex>,
) -> PosNormTex {
    PosNormTex {
        position: {
            let vertex: Vertex = object.vertices[vi];
            Vector3::new(vertex.x as f32, vertex.y as f32, vertex.z as f32)
        },
        normal: ni
            .map(|i| {
                let normal: Normal = object.normals[i];
                Vector3::from([normal.x as f32, normal.y as f32, normal.z as f32]).normalize()
            })
            .unwrap_or(Vector3::new(0.0, 0.0, 0.0)),
        tex_coord: ti
            .map(|i| {
                let tvertex: TVertex = object.tex_vertices[i];
                Vector2::new(tvertex.u as f32, tvertex.v as f32)
            })
            .unwrap_or(Vector2::new(0.0, 0.0)),
    }
}

fn convert_primitive(object: &Object, prim: &Primitive) -> Option<[PosNormTex; 3]> {
    match *prim {
        Primitive::Triangle(v1, v2, v3) => Some([
            convert(object, v1.0, v1.1, v1.2),
            convert(object, v2.0, v2.1, v2.2),
            convert(object, v3.0, v3.1, v3.2),
        ]),
        _ => None,
    }
}

fn from_data(obj_set: ObjSet) -> Vec<PosNormTex> {
    // Takes a list of objects that contain geometries that contain shapes that contain
    // vertex/texture/normal indices into the main list of vertices, and converts to a
    // flat vec of `PosNormTex` objects.
    // TODO: Doesn't differentiate between objects in a `*.obj` file, treats
    // them all as a single mesh.
    let vertices = obj_set.objects.iter().flat_map(|object| {
        object.geometry.iter().flat_map(move |geometry| {
            geometry
                .shapes
                .iter()
                .filter_map(move |s| convert_primitive(object, &s.primitive))
        })
    });

    let mut result = Vec::new();
    for vvv in vertices {
        result.push(vvv[0]);
        result.push(vvv[1]);
        result.push(vvv[2]);
    }
    result
}

/// Create mesh
pub fn create_mesh_asset(data: MeshData, renderer: &mut Renderer) -> Result<ProcessingState<Mesh>> {
    let data = match data {
        MeshData::PosColor(ref vertices) => {
            let mb = MeshBuilder::new(vertices);
            renderer.create_mesh(mb)
        }
        MeshData::PosColorNorm(ref vertices) => {
            let mb = MeshBuilder::new(vertices);
            renderer.create_mesh(mb)
        }
        MeshData::PosTex(ref vertices) => {
            let mb = MeshBuilder::new(vertices);
            renderer.create_mesh(mb)
        }
        MeshData::PosNormTex(ref vertices) => {
            let mb = MeshBuilder::new(vertices);
            renderer.create_mesh(mb)
        }
        MeshData::PosNormTangTex(ref vertices) => {
            let mb = MeshBuilder::new(vertices);
            renderer.create_mesh(mb)
        }
        MeshData::Creator(creator) => creator.build(renderer),
    };

    data.map(ProcessingState::Loaded)
        .chain_err(|| "Failed to build mesh")
}

/// Build Mesh with vertex buffer combination
pub fn build_mesh_with_combo(
    combo: VertexBufferCombination,
    renderer: &mut Renderer,
) -> crate::error::Result<Mesh> {
    build_mesh_with_some!(
        MeshBuilder::new(combo.0),
        renderer,
        combo.1,
        combo.2,
        combo.3,
        combo.4
    )
}

/// Trait used by the asset processor to convert any user supplied mesh representation into an
/// actual `Mesh`.
///
/// This allows the user to create their own vertex attributes, and have the amethyst asset and
/// render systems be able to convert it into a `Mesh` that can be used from any applicable
/// pass.
pub trait MeshCreator: Send + Sync + Debug + 'static {
    /// Build a mesh given a `Renderer`
    fn build(self: Box<Self>, renderer: &mut Renderer) -> crate::error::Result<Mesh>;

    /// Returns the vertices contained in the MeshCreator.
    fn vertices(&self) -> &Vec<Separate<Position>>;

    /// Clone a boxed version of this object
    fn box_clone(&self) -> Box<dyn MeshCreator>;
}

impl Clone for Box<dyn MeshCreator> {
    fn clone(&self) -> Box<dyn MeshCreator> {
        self.box_clone()
    }
}

/// Mesh creator for `VertexBufferCombination`.
#[derive(Debug, Clone, Serialize, Deserialize)]
pub struct ComboMeshCreator {
    combo: VertexBufferCombination,
}

impl ComboMeshCreator {
    /// Create a new combo mesh creator with the given combo
    pub fn new(combo: VertexBufferCombination) -> Self {
        Self { combo }
    }
}

impl MeshCreator for ComboMeshCreator {
    fn build(self: Box<Self>, renderer: &mut Renderer) -> crate::error::Result<Mesh> {
        build_mesh_with_combo(self.combo, renderer)
    }

    fn vertices(&self) -> &Vec<Separate<Position>> {
        &self.combo.0
    }

    fn box_clone(&self) -> Box<dyn MeshCreator> {
        Box::new((*self).clone())
    }
}

impl From<VertexBufferCombination> for ComboMeshCreator {
    fn from(combo: VertexBufferCombination) -> Self {
        Self::new(combo)
    }
}

uuid!{
    MeshData => 152363896001301345872018713952728977845
}<|MERGE_RESOLUTION|>--- conflicted
+++ resolved
@@ -8,16 +8,14 @@
     nalgebra::{Vector2, Vector3},
     specs::prelude::{Component, Entity, Read, ReadExpect, VecStorage, WriteStorage},
 };
-<<<<<<< HEAD
-=======
-
-use serde::{Deserialize, Serialize};
+
+use serde::{Serialize, Deserialize};
+use serde_dyn::{uuid};
 use wavefront_obj::obj::{
     parse, Normal, NormalIndex, ObjSet, Object, Primitive, TVertex, TextureIndex, Vertex,
     VertexIndex,
 };
 
->>>>>>> 142497aa
 use crate::{
     mesh::{Mesh, MeshBuilder, MeshHandle},
     vertex::*,
