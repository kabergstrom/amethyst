//! A data parallel rendering engine developed by the [Amethyst][am] project.
//!
//! The source code is available for download on [GitHub][gh]. See the
//! [online book][bk] for a complete guide to using Amethyst.
//!
//! # Background
//!
//! This crate provides OpenGL graphics rendering functionality through various *rendering passes*.
//! The rendering passes may handle different domains of rendering, such as "draw game objects" vs
//! "render text"; or they can handle the same domain with different variations, such as "draw
//! objects with lighting" vs "draw objects ignoring lighting".
//!
//! ## Skinning: Interleaved Versus Separate Passes
//!
//! In an application, objects may be composed of multiple renderable entities, such as a main body
//! and separate limbs. Where the limbs join the the body, it will look more realistic if the
//! vertex positions are affected by the relative positions to the body and limb.
//!
//! This is where, for a `DrawX` pass, you will find a corresponding `DrawXSeparate` pass which
//! supports vertex skinning and joint transformations to improve the render. An exception to this
//! is the `DrawFlat2D` pass, which does not support joint transformations.
//!
//! [am]: https://www.amethyst.rs/
//! [gh]: https://github.com/amethyst/amethyst/tree/master/src/renderer
//! [bk]: https://www.amethyst.rs/book/master/

#![doc(html_logo_url = "https://www.amethyst.rs/assets/amethyst.svg")]
#![warn(missing_docs, rust_2018_idioms, rust_2018_compatibility)]

use amethyst_core;
#[macro_use]
extern crate amethyst_derive;
#[macro_use]
extern crate derivative;
#[macro_use]
extern crate error_chain;
use gfx;
use gfx_core;
#[macro_use]
extern crate gfx_macros;
#[macro_use]
extern crate log;
use rayon;
#[macro_use]
extern crate serde;
use shred;
#[macro_use]
extern crate shred_derive;
<<<<<<< HEAD
extern crate smallvec;
extern crate wavefront_obj;
extern crate winit;
#[macro_use]
extern crate serde_dyn;

=======
use wavefront_obj;
use winit;
>>>>>>> 9f145b72
#[macro_use]
#[cfg(feature = "profiler")]
extern crate thread_profiler;
#[cfg(feature = "opengl")]
use gfx_device_gl;
#[cfg(feature = "opengl")]
use gfx_window_glutin;
#[cfg(feature = "opengl")]
use glutin;

pub use crate::{
    bundle::RenderBundle,
    cam::{ActiveCamera, ActiveCameraPrefab, Camera, CameraPrefab, Projection},
    color::Rgba,
    config::DisplayConfig,
    debug_drawing::{DebugLines, DebugLinesComponent},
    formats::{
        build_mesh_with_combo, create_mesh_asset, create_texture_asset, BmpFormat,
        ComboMeshCreator, GraphicsPrefab, ImageData, JpgFormat, MaterialPrefab, MeshCreator,
        MeshData, ObjFormat, PngFormat, TextureData, TextureFormat, TextureMetadata, TexturePrefab,
        TgaFormat,
    },
    hidden::{Hidden, HiddenPropagate},
    hide_system::HideHierarchySystem,
    input::{
        DeviceEvent, ElementState, Event, KeyboardInput, MouseButton, VirtualKeyCode, WindowEvent,
    },
    light::{DirectionalLight, Light, LightPrefab, PointLight, SpotLight, SunLight},
    mesh::{vertex_data, Mesh, MeshBuilder, MeshHandle, VertexBuffer},
    mtl::{Material, MaterialDefaults, TextureOffset},
    pass::{
        get_camera, set_vertex_args, DebugLinesParams, DrawDebugLines, DrawFlat, DrawFlat2D,
        DrawFlatSeparate, DrawPbm, DrawPbmSeparate, DrawShaded, DrawShadedSeparate, DrawSkybox,
        SkyboxColor,
    },
    pipe::{
        ColorBuffer, Data, DepthBuffer, DepthMode, Effect, EffectBuilder, Init, Meta, NewEffect,
        Pipeline, PipelineBuild, PipelineBuilder, PipelineData, PolyPipeline, PolyStage,
        PolyStages, Stage, StageBuilder, Target, TargetBuilder, Targets,
    },
    renderer::Renderer,
    resources::{AmbientColor, ScreenDimensions, WindowMessages},
    shape::{InternalShape, Shape, ShapePrefab, ShapeUpload},
    skinning::{
        AnimatedComboMeshCreator, AnimatedVertexBufferCombination, JointIds, JointTransforms,
        JointTransformsPrefab, JointWeights,
    },
    sprite::{
        Flipped, Sprite, SpriteRender, SpriteSheet, SpriteSheetFormat, SpriteSheetHandle,
        TextureCoordinates,
    },
    sprite_visibility::{SpriteVisibility, SpriteVisibilitySortingSystem},
    system::RenderSystem,
    tex::{
        FilterMethod, SamplerInfo, SurfaceType, Texture, TextureBuilder, TextureHandle, WrapMode,
    },
    transparent::{
        Blend, BlendChannel, BlendValue, ColorMask, Equation, Factor, Transparent, ALPHA, REPLACE,
    },
    types::{Encoder, Factory, PipelineState, Resources},
    vertex::{
        Attribute, AttributeFormat, Attributes, Color, Normal, PosColor, PosColorNorm,
        PosNormTangTex, PosNormTex, PosTex, Position, Query, Separate, Tangent, TexCoord,
        VertexBufferCombination, VertexFormat, With,
    },
    visibility::{Visibility, VisibilitySortingSystem},
};

pub mod error;
pub mod mouse;
pub mod pipe;

#[macro_use]
mod macros;

mod bundle;
mod cam;
mod color;
mod config;
mod debug_drawing;
mod formats;
mod hidden;
mod hide_system;
mod input;
mod light;
mod mesh;
mod mtl;
mod pass;
mod renderer;
mod resources;
mod shape;
mod skinning;
mod sprite;
mod sprite_visibility;
mod system;
mod tex;
mod transparent;
mod types;
mod vertex;
mod visibility;<|MERGE_RESOLUTION|>--- conflicted
+++ resolved
@@ -46,17 +46,10 @@
 use shred;
 #[macro_use]
 extern crate shred_derive;
-<<<<<<< HEAD
-extern crate smallvec;
-extern crate wavefront_obj;
-extern crate winit;
 #[macro_use]
 extern crate serde_dyn;
-
-=======
 use wavefront_obj;
 use winit;
->>>>>>> 9f145b72
 #[macro_use]
 #[cfg(feature = "profiler")]
 extern crate thread_profiler;
