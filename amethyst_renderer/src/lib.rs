--- conflicted
+++ resolved
@@ -37,8 +37,8 @@
     formats::{
         build_mesh_with_combo, create_mesh_asset, create_texture_asset, BmpFormat,
         ComboMeshCreator, GraphicsPrefab, ImageData, JpgFormat, MaterialPrefab, MeshCreator,
-        MeshData, ObjFormat, PngFormat, TextureData, TextureFormat, TextureMetadata, TexturePrefab,
-        TgaFormat, RendyMesh,
+        MeshData, ObjFormat, PngFormat, RendyMesh, TextureData, TextureFormat, TextureMetadata,
+        TexturePrefab, TgaFormat,
     },
     hidden::{Hidden, HiddenPropagate},
     hide_system::HideHierarchySystem,
@@ -86,8 +86,6 @@
     visibility::{Visibility, VisibilitySortingSystem},
 };
 
-<<<<<<< HEAD
-=======
 #[cfg(feature = "opengl")]
 use gfx_device_gl;
 
@@ -107,7 +105,6 @@
 use amethyst_core;
 
 pub mod encoding;
->>>>>>> 5c1f3896
 pub mod error;
 pub mod mouse;
 pub mod pipe;
