//! Camera type with support for perspective and orthographic projections.

use amethyst_assets::PrefabData;
use amethyst_core::{
    ecs::prelude::{Component, Entity, HashMapStorage, Write, WriteStorage},
    geometry::Ray,
    math::{Matrix4, Point2, Point3, Vector2},
    transform::components::Transform,
};
use amethyst_error::Error;
use derivative::Derivative;

/// Provide a custom matrix implementation for various experimental or custom needs. Note that multiple constraints
/// must be met using this in order to be used within Amethyst. Currently, this matrix must be invertible to be used
/// within the engine.
///
/// Note a closure must be provided to provide the clip plane values of near and far, as these are calculated based
/// on the projection type.
#[derive(Derivative, Debug, Clone)]
pub struct CustomMatrix {
    matrix: Matrix4<f32>,
    inverse: Matrix4<f32>,
}
impl CustomMatrix {
    /// Create a new `CustomMatrix`
    ///
    /// * panics when matrix is not invertible
    pub fn new(matrix: Matrix4<f32>) -> Self {
        Self {
            inverse: matrix
                .try_inverse()
                .expect("Camera projection matrix is not invertible. This is normally due to having inverse values being superimposed (near=far, right=left)"),
            matrix,
        }
    }

    /// Returns a reference to the inner `Projection` matrix of this camera.
    pub fn as_matrix(&self) -> &Matrix4<f32> {
        &self.matrix
    }

    /// Changes the internal matrix to the provided matrix and re-caches the inverted matrix.
    ///
    /// * panics when matrix is not invertible
    pub fn set_matrix(&mut self, matrix: Matrix4<f32>) {
        self.matrix = matrix;
        self.inverse = self.matrix
            .try_inverse()
            .expect("Camera projection matrix is not invertible. This is normally due to having inverse values being superimposed (near=far, right=left)");
    }

    /// Returns a reference to the inverted `Projection` matrix of this custom matrix.
    pub fn as_inverse_matrix(&self) -> &Matrix4<f32> {
        &self.inverse
    }
}
impl PartialEq for CustomMatrix {
    fn eq(&self, other: &Self) -> bool {
        self.matrix == other.matrix
    }
}

/// An appropriate orthographic projection for the coordinate space used by Amethyst.
/// Because we use vulkan coordinates internally and within the rendering engine, normal nalgebra
/// projection objects (`Orthographic3` are incorrect for our use case.
///
/// This implementation provides an interface with feature parity to nalgebra, but retaining
/// the vulkan coordinate space.
#[derive(Debug, Copy, Clone, serde::Serialize, serde::Deserialize)]
pub struct Orthographic {
    matrix: Matrix4<f32>,
    inverse_matrix: Matrix4<f32>,
}
impl PartialEq for Orthographic {
    fn eq(&self, other: &Self) -> bool {
        self.matrix == other.matrix
    }
}
impl Orthographic {
    /// Create a new `Orthographic` projection with the provided parameters.
    ///
    /// # Arguments
    ///
    /// * `left` - The x-coordinate of the cuboid leftmost face parallel to the yz-plane.
    /// * `right` - The x-coordinate of the cuboid rightmost face parallel to the yz-plane.
    /// * `top` - The upper y-coordinate of the cuboid leftmost face parallel to the xz-plane.
    /// * `bottom` - The lower y-coordinate of the cuboid leftmost face parallel to the xz-plane.
    /// * `z_near` - The distance between the viewer (the origin) and the closest face of the cuboid parallel to the xy-plane. If used for a 3D rendering application, this is the closest clipping plane.
    /// * `z_far` - The distance between the viewer (the origin) and the furthest face of the cuboid parallel to the xy-plane. If used for a 3D rendering application, this is the furthest clipping plane.
    ///
    /// The projection matrix is right-handed and has a depth range of 0 to 1
    ///
    /// * panics if `left` equals `right`, `bottom` equals `top` or `z_near` equals `z_far`
    pub fn new(left: f32, right: f32, bottom: f32, top: f32, z_near: f32, z_far: f32) -> Self {
        if cfg!(debug_assertions) {
            assert!(
                !approx::relative_eq!(z_far - z_near, 0.0),
                "The near-plane and far-plane must not be superimposed."
            );
            assert!(
                !approx::relative_eq!(left - right, 0.0),
                "The left-plane and right-plane must not be superimposed."
            );
            assert!(
                !approx::relative_eq!(top - bottom, 0.0),
                "The top-plane and bottom-plane must not be superimposed."
            );
        }

        let mut matrix = Matrix4::<f32>::identity();

        matrix[(0, 0)] = 2.0 / (right - left);
        matrix[(1, 1)] = -2.0 / (top - bottom);
        matrix[(2, 2)] = -1.0 / (z_far - z_near);
        matrix[(0, 3)] = -(right + left) / (right - left);
        matrix[(1, 3)] = -(top + bottom) / (top - bottom);
        matrix[(2, 3)] = -z_near / (z_far - z_near);

        Self {
            matrix,
            inverse_matrix: matrix
                .try_inverse()
                .expect("Camera projection matrix is not invertible. This is normally due to having inverse values being superimposed (near=far, right=left)"),
        }
    }

    /// Returns the upper y-coordinate of the cuboid leftmost face parallel to the xz-plane.
    #[inline]
    pub fn top(&self) -> f32 {
        -((1.0 - self.matrix[(1, 3)]) / self.matrix[(1, 1)])
    }

    /// Returns the lower y-coordinate of the cuboid leftmost face parallel to the xz-plane.
    #[inline]
    pub fn bottom(&self) -> f32 {
        -((-1.0 - self.matrix[(1, 3)]) / self.matrix[(1, 1)])
    }

    /// Returns the x-coordinate of the cuboid leftmost face parallel to the yz-plane.
    #[inline]
    pub fn left(&self) -> f32 {
        (-1.0 - self.matrix[(0, 3)]) / self.matrix[(0, 0)]
    }

    /// Returns the x-coordinate of the cuboid rightmost face parallel to the yz-plane.
    #[inline]
    pub fn right(&self) -> f32 {
        (1.0 - self.matrix[(0, 3)]) / self.matrix[(0, 0)]
    }

    /// Returns the distance between the viewer (the origin) and the closest face of the cuboid parallel to the xy-plane. If used for a 3D rendering application, this is the closest clipping plane.
    #[inline]
    pub fn near(&self) -> f32 {
        (self.matrix[(2, 3)] / self.matrix[(2, 2)])
    }

    /// Returns the distance between the viewer (the origin) and the furthest face of the cuboid parallel to the xy-plane. If used for a 3D rendering application, this is the furthest clipping plane.
    #[inline]
    pub fn far(&self) -> f32 {
        ((-1.0 + self.matrix[(2, 3)]) / self.matrix[(2, 2)])
    }

    /// Sets the y-coordinate of the cuboid leftmost face parallel to the xz-plane.
    ///
    /// # NOTE
    /// Causes changes to both the top and bottom matrix elements.
    #[inline]
    pub fn set_top(&mut self, top: f32) {
        self.set_bottom_and_top(self.bottom(), top)
    }

    /// Sets the y-coordinate of the cuboid leftmost face parallel to the xz-plane.
    ///
    /// # NOTE
    /// Causes changes to both the top and bottom matrix elements.
    #[inline]
    pub fn set_bottom(&mut self, bottom: f32) {
        self.set_bottom_and_top(bottom, self.top())
    }

    /// Sets y-axis of the projection.
    #[inline]
    pub fn set_bottom_and_top(&mut self, bottom: f32, top: f32) {
        self.matrix[(1, 1)] = -2.0 / (top - bottom);
        self.matrix[(1, 3)] = -(top + bottom) / (top - bottom);
    }

    /// Sets the x-coordinate of the cuboid leftmost face parallel to the yz-plane.
    ///
    /// # NOTE
    /// Causes changes to both the left and right matrix elements.
    #[inline]
    pub fn set_left(&mut self, left: f32) {
        self.set_left_and_right(left, self.right())
    }

    /// Sets the x-coordinate of the cuboid rightmost face parallel to the yz-plane.
    ///
    /// # NOTE
    /// Causes changes to both the left and right matrix elements.
    #[inline]
    pub fn set_right(&mut self, right: f32) {
        self.set_left_and_right(self.left(), right)
    }

    /// Sets x-axis of the projection.
    #[inline]
    pub fn set_left_and_right(&mut self, left: f32, right: f32) {
        self.matrix[(0, 0)] = 2.0 / (right - left);
        self.matrix[(0, 3)] = -(right + left) / (right - left);
    }

    /// Sets z-axis near clip of the projection.
    ///
    /// # NOTE
    /// Causes changes to both the near and far matrix elements.
    #[inline]
    pub fn set_near(&mut self, near: f32) {
        self.set_near_and_far(near, self.far())
    }

    /// Sets the z-axis far clip of the projection.
    ///
    /// # NOTE
    /// Causes changes to both the near and far matrix elements.
    #[inline]
    pub fn set_far(&mut self, far: f32) {
        self.set_near_and_far(self.near(), far)
    }

    /// Sets both the near and far z-axis clip values of the projection.
    #[inline]
    pub fn set_near_and_far(&mut self, z_near: f32, z_far: f32) {
        self.matrix[(2, 2)] = 1.0 / (z_far - z_near);
        self.matrix[(2, 3)] = -z_near / (z_far - z_near);
    }

    /// Returns a reference to the inner matrix representation of this projection.
    #[inline]
    pub fn as_matrix(&self) -> &Matrix4<f32> {
        &self.matrix
    }

    /// Returns a reference to the inner matrix representation of this projection.
    #[inline]
    pub fn as_inverse_matrix(&self) -> &Matrix4<f32> {
        &self.inverse_matrix
    }
}

/// An appropriate orthographic projection for the coordinate space used by Amethyst.
/// Because we use vulkan coordinates internally and within the rendering engine, normal nalgebra
/// projection objects (`Perspective3`) are incorrect for our use case.
///
/// This implementation provides an interface with feature parity to nalgebra, but retaining
/// the vulkan coordinate space.
///
/// The projection matrix is right-handed and has a depth range of 0 to 1
#[derive(Debug, Copy, Clone, serde::Serialize, serde::Deserialize)]
pub struct Perspective {
    matrix: Matrix4<f32>,
    inverse_matrix: Matrix4<f32>,
}
impl PartialEq for Perspective {
    fn eq(&self, other: &Self) -> bool {
        self.matrix == other.matrix
    }
}
impl Perspective {
    /// Creates a new `Perspective` projection with the provided arguments.
    ///
    /// # Arguments
    ///
    /// * aspect - Aspect Ratio represented as a `f32` ratio.
    /// * fov - Field of View represented in degrees
    /// * z_near - Near clip plane distance
    /// * z_far - Far clip plane distance
    ///
    /// * panics when matrix is not invertible
    pub fn new(aspect: f32, fov: f32, z_near: f32, z_far: f32) -> Self {
        if cfg!(debug_assertions) {
            assert!(
                !approx::relative_eq!(z_far - z_near, 0.0),
                "The near-plane and far-plane must not be superimposed."
            );
            assert!(
                !approx::relative_eq!(aspect, 0.0),
                "The apsect ratio must not be zero."
            );
        }

        let mut matrix = Matrix4::<f32>::zeros();
        let tan_half_fovy = (fov / 2.0).tan();

        matrix[(0, 0)] = 1.0 / (aspect * tan_half_fovy);
        matrix[(1, 1)] = -1.0 / tan_half_fovy;
        matrix[(2, 2)] = z_far / (z_near - z_far);
        matrix[(2, 3)] = -(z_far * z_near) / (z_far - z_near);
        matrix[(3, 2)] = -1.0;

        Self {
            matrix,
            inverse_matrix: matrix
                .try_inverse()
                .expect("Camera projection matrix is not invertible"),
        }
    }

    /// Returns the aspect ratio in radians
    #[inline]
    pub fn aspect(&self) -> f32 {
        (self.matrix[(1, 1)] / self.matrix[(0, 0)]).abs()
    }

    /// Returns the y-axis value of the FOV as a ratio.
    #[inline]
    pub fn fovy(&self) -> f32 {
        -(1.0 / self.matrix[(1, 1)]).atan() * 2.0
    }

    /// Returns the near-clip value.
    #[inline]
    pub fn near(&self) -> f32 {
        (self.matrix[(2, 3)] / self.matrix[(2, 2)])
    }

    /// Returns the far-clip value.
    #[inline]
    pub fn far(&self) -> f32 {
        self.matrix[(2, 3)] / (self.matrix[(2, 2)] + 1.0)
    }

    /// Sets the aspect ratio represented in radians.
    ///
    /// # NOTE
    /// This causes changes to both the fov and aspect ratio matrix elements.
    #[inline]
    pub fn set_aspect(&mut self, aspect: f32) {
        let tan_half_fovy = (self.fovy() / 2.0).tan();
        self.matrix[(0, 0)] = 1.0 / (aspect * tan_half_fovy);
    }

    /// Sets the aspect ratio represented as a `f32` ratio.
    ///
    /// # NOTE
    /// This causes changes to both the fov and aspect ratio matrix elements.
    #[inline]
    pub fn set_fov(&mut self, fov: f32) {
        let tan_half_fovy = (fov / 2.0).tan();
        self.matrix[(0, 0)] = 1.0 / (self.aspect() * tan_half_fovy);
        self.matrix[(1, 1)] = -1.0 / tan_half_fovy;
    }

    /// Sets the aspect ratio represented as a ratio as well as the FOV represented in radians.
    ///
    /// # NOTE
    /// This causes changes to both the fov and aspect ratio matrix elements.
    #[inline]
    pub fn set_fov_and_aspect(&mut self, fov: f32, aspect: f32) {
        let tan_half_fovy = (fov / 2.0).tan();
        self.matrix[(0, 0)] = 1.0 / (aspect * tan_half_fovy);
        self.matrix[(1, 1)] = -1.0 / tan_half_fovy;
    }

    /// Sets the near-clip value
    ///
    /// # NOTE
    /// This causes changes to both the near and far ratio matrix elements.
    #[inline]
    pub fn set_near(&mut self, near: f32) {
        self.set_near_and_far(near, self.far())
    }

    /// Sets the far-clip value.
    ///
    /// # NOTE
    /// This causes changes to both the near and far ratio matrix elements.
    #[inline]
    pub fn set_far(&mut self, far: f32) {
        self.set_near_and_far(self.near(), far)
    }

    /// Sets the near and far clip values.
    #[inline]
    pub fn set_near_and_far(&mut self, z_near: f32, z_far: f32) {
        self.matrix[(2, 2)] = z_far / (z_near - z_far);
        self.matrix[(2, 3)] = -(z_near * z_far) / (z_far - z_near);
    }

    /// Returns a reference to the inner matrix representation of this projection.
    #[inline]
    pub fn as_matrix(&self) -> &Matrix4<f32> {
        &self.matrix
    }

    /// Returns a reference to the inner matrix representation of this projection.
    #[inline]
    pub fn as_inverse_matrix(&self) -> &Matrix4<f32> {
        &self.inverse_matrix
    }
}

/// The projection mode of a `Camera`.
///
/// TODO: Remove and integrate with `Camera`.
#[derive(Clone, Debug, serde::Deserialize, PartialEq, serde::Serialize)]
pub enum Projection {
    /// An [orthographic projection][op].
    ///
    /// [op]: https://en.wikipedia.org/wiki/Orthographic_projection
    Orthographic(Orthographic),
    /// A realistic [perspective projection][pp].
    ///
    /// [pp]: https://en.wikipedia.org/wiki/Perspective_(graphical)
    Perspective(Perspective),

    /// A custom matrix projected by the user.
    #[serde(skip)]
    CustomMatrix(CustomMatrix),
}

impl Projection {
    /// Creates an orthographic projection with the given left, right, bottom, and
    /// top plane distances.
    /// The projection matrix is right-handed and has a depth range of 0 to 1
    pub fn orthographic(
        left: f32,
        right: f32,
        bottom: f32,
        top: f32,
        z_near: f32,
        z_far: f32,
    ) -> Projection {
        Projection::Orthographic(Orthographic::new(left, right, bottom, top, z_near, z_far))
    }

    /// Creates a perspective projection with the given aspect ratio and
    /// field-of-view. `fov` is specified in radians.
    /// The projection matrix is right-handed and has a depth range of 0 to 1
    pub fn perspective(aspect: f32, fov: f32, z_near: f32, z_far: f32) -> Projection {
        Projection::Perspective(Perspective::new(aspect, fov, z_near, z_far))
    }

    /// Creates a `Projection::CustomMatrix` with the matrix provided.
    pub fn custom_matrix(matrix: Matrix4<f32>) -> Projection {
        Projection::CustomMatrix(CustomMatrix::new(matrix))
    }

    /// Returns a reference to this `Projection` as [Orthographic] if it is in fact an `Orthographic`
    /// projection. Otherwise, `None` is returned.
    pub fn as_orthographic(&self) -> Option<&Orthographic> {
        match *self {
            Projection::Orthographic(ref s) => Some(s),
            _ => None,
        }
    }

    /// Returns a mutable reference to this `Projection` as [Orthographic] if it is in fact an
    /// `Orthographic` projection. Otherwise, `None` is returned.
    pub fn as_orthographic_mut(&mut self) -> Option<&mut Orthographic> {
        match *self {
            Projection::Orthographic(ref mut s) => Some(s),
            _ => None,
        }
    }

    /// Returns a reference to this `Projection` as [Perspective] if it is in fact a `Perspective`
    /// projection. Otherwise, `None` is returned.
    pub fn as_perspective(&self) -> Option<&Perspective> {
        match *self {
            Projection::Perspective(ref s) => Some(s),
            _ => None,
        }
    }

    /// Returns a mutable reference to this `Projection` as [Perspective] if it is in fact a
    /// `Perspective` projection. Otherwise, `None` is returned.
    pub fn as_perspective_mut(&mut self) -> Option<&mut Perspective> {
        match *self {
            Projection::Perspective(ref mut s) => Some(s),
            _ => None,
        }
    }

    /// Returns a reference to this `Projection` as [CustomMatrix] if it is in fact an `CustomMatrix`
    /// projection. Otherwise, `None` is returned.
    pub fn as_custom_matrix(&self) -> Option<&CustomMatrix> {
        match *self {
            Projection::CustomMatrix(ref s) => Some(s),
            _ => None,
        }
    }

    /// Returns a reference to this `Projection` as [CustomMatrix] if it is in fact an `CustomMatrix`
    /// projection. Otherwise, `None` is returned.
    pub fn as_custom_matrix_mut(&mut self) -> Option<&mut CustomMatrix> {
        match *self {
            Projection::CustomMatrix(ref mut s) => Some(s),
            _ => None,
        }
    }

    /// Returns a reference to the inner matrix represpentation of this projection.
    pub fn as_matrix(&self) -> &Matrix4<f32> {
        match *self {
            Projection::Orthographic(ref s) => s.as_matrix(),
            Projection::Perspective(ref s) => s.as_matrix(),
            Projection::CustomMatrix(ref s) => s.as_matrix(),
<<<<<<< HEAD
        }
    }

    /// Returns a reference to the inner inverse matrix represpentation of this projection.
    pub fn as_inverse_matrix(&self) -> &Matrix4<f32> {
        match *self {
            Projection::Orthographic(ref s) => s.as_inverse_matrix(),
            Projection::Perspective(ref s) => s.as_inverse_matrix(),
            Projection::CustomMatrix(ref s) => s.as_inverse_matrix(),
        }
    }

    /// Returns the near-clip value of the current camera.
    pub fn near(&self) -> f32 {
        match *self {
            Projection::Orthographic(ref s) => s.near(),
            Projection::Perspective(ref s) => s.near(),
            Projection::CustomMatrix(ref s) => {
                panic!("Custom Matrix does not support near and far field projection!")
            }
        }
    }

    /// Returns the far-clip value of the current camera.
    pub fn far(&self) -> f32 {
        match *self {
            Projection::Orthographic(ref s) => s.far(),
            Projection::Perspective(ref s) => s.far(),
            Projection::CustomMatrix(ref s) => {
                panic!("Custom Matrix does not support near and far field projection!")
            }
=======
        }
    }

    /// Returns a reference to the inner inverse matrix represpentation of this projection.
    pub fn as_inverse_matrix(&self) -> &Matrix4<f32> {
        match *self {
            Projection::Orthographic(ref s) => s.as_inverse_matrix(),
            Projection::Perspective(ref s) => s.as_inverse_matrix(),
            Projection::CustomMatrix(ref s) => s.as_inverse_matrix(),
>>>>>>> 3b45951e
        }
    }

    /// Returns a `Ray` going out form the camera through provided screen position. The ray origin lies on camera near plane.
    pub fn screen_ray(
        &self,
        screen_position: Point2<f32>,
        screen_diagonal: Vector2<f32>,
        camera_transform: &Transform,
    ) -> Ray<f32> {
        let screen_x = 2.0 * screen_position.x / screen_diagonal.x - 1.0;
        let screen_y = 2.0 * screen_position.y / screen_diagonal.y - 1.0;

        let matrix = *camera_transform.global_matrix() * self.as_inverse_matrix();

        let near = Point3::new(screen_x, screen_y, 0.0);
        let far = Point3::new(screen_x, screen_y, 1.0);
<<<<<<< HEAD

        let near_t = matrix.transform_point(&near);
        let far_t = matrix.transform_point(&far);

=======

        let near_t = matrix.transform_point(&near);
        let far_t = matrix.transform_point(&far);

>>>>>>> 3b45951e
        Ray {
            origin: near_t,
            direction: (far_t.coords - near_t.coords).normalize(),
        }
    }

    /// Transforms the provided (X, Y, Z) screen coordinate into world coordinates.
    /// This method fires a ray from the camera in its view direction, and returns the Point at `screen_position.z`
    /// world space distance from the camera origin.
    pub fn screen_to_world_point(
        &self,
        screen_position: Point3<f32>,
        screen_diagonal: Vector2<f32>,
        camera_transform: &Transform,
    ) -> Point3<f32> {
        self.screen_ray(screen_position.xy(), screen_diagonal, camera_transform)
            .at_distance(screen_position.z)
    }

    /// Translate from world coordinates to screen coordinates
    pub fn world_to_screen(
        &self,
        world_position: Point3<f32>,
        screen_diagonal: Vector2<f32>,
        camera_transform: &Transform,
    ) -> Point2<f32> {
        let screen_pos =
            (camera_transform.global_matrix() * self.as_matrix()).transform_point(&world_position);

        Point2::new(
            (screen_pos.x + 1.0) * screen_diagonal.x / 2.0,
            (screen_pos.y + 1.0) * screen_diagonal.y / 2.0,
        )
    }
}

impl From<Orthographic> for Projection {
    fn from(proj: Orthographic) -> Self {
        Projection::Orthographic(proj)
    }
}

impl From<Perspective> for Projection {
    fn from(proj: Perspective) -> Self {
        Projection::Perspective(proj)
    }
}

impl From<CustomMatrix> for Projection {
    fn from(proj: CustomMatrix) -> Self {
        Projection::CustomMatrix(proj)
    }
}

impl From<Projection> for Camera {
    fn from(proj: Projection) -> Self {
        Camera { inner: proj }
    }
}

/// Camera struct.
///
/// Contains a projection matrix to convert from world/eye-space
/// into normalized device coordinates.
/// For rendy/gfx-hal these are y-down, x-right and y-away in range [0; 1]
///
/// World Coordinate system
/// +y
/// |  +z
/// | /
/// |/___+x
///
/// NDC system
///  +z
/// /
/// |¯¯¯+x
/// |
/// +y
#[derive(Clone, Debug, PartialEq, serde::Deserialize, serde::Serialize)]
pub struct Camera {
    /// Graphical projection of the camera.
    inner: Projection,
}

impl Camera {
    /// Create a normalized camera for 2D.
    ///
    /// Will use an orthographic projection centered around (0, 0) of size (width, height)
    /// Bottom left corner is (-width/2.0, -height/2.0)
    /// View transformation will be multiplicative identity.
    pub fn standard_2d(width: f32, height: f32) -> Self {
        // TODO: Check if bottom = height/2.0 is really the solution we want here.
        // Maybe the same problem as with the perspective matrix.
        Self::from(Projection::orthographic(
            -width / 2.0,
            width / 2.0,
            -height / 2.0,
            height / 2.0,
            0.1,
            2000.0,
        ))
    }

    /// Create a standard camera for 3D.
    ///
    /// Will use a perspective projection with aspect from the given screen dimensions and a field
    /// of view of π/3 radians (60 degrees).
    /// View transformation will be multiplicative identity.
    pub fn standard_3d(width: f32, height: f32) -> Self {
        Self::from(Projection::perspective(
            width / height,
            std::f32::consts::FRAC_PI_3,
            0.1,
            2000.0,
        ))
    }

    /// Creates a `Projection::CustomMatrix` with the matrix provided.
    pub fn custom_matrix(matrix: Matrix4<f32>) -> Self {
        Self::from(Projection::CustomMatrix(CustomMatrix::new(matrix)))
    }

    /// Returns a reference to the inner `Projection` matrix of this camera.
    pub fn as_matrix(&self) -> &Matrix4<f32> {
        match self.inner {
            Projection::Orthographic(ref p) => p.as_matrix(),
            Projection::Perspective(ref p) => p.as_matrix(),
            Projection::CustomMatrix(ref p) => p.as_matrix(),
        }
    }

    /// Returns a reference to the inverted `Projection` matrix of this camera.
    pub fn as_inverse_matrix(&self) -> &Matrix4<f32> {
        match self.inner {
            Projection::Orthographic(ref p) => p.as_inverse_matrix(),
            Projection::Perspective(ref p) => p.as_inverse_matrix(),
            Projection::CustomMatrix(ref p) => p.as_inverse_matrix(),
        }
    }

    /// Returns a reference to the inner [Projection] of this camera.
    pub fn projection(&self) -> &Projection {
        &self.inner
    }

    /// Returns a mutable reference to the inner [Projection] of this camera.
    pub fn projection_mut(&mut self) -> &mut Projection {
        &mut self.inner
    }

    /// Sets the inner [Projection] of this camera.
    pub fn set_projection(&mut self, new: Projection) {
        self.inner = new;
    }
}

impl Component for Camera {
    type Storage = HashMapStorage<Self>;
}

/// Active camera resource, used by the renderer to choose which camera to get the view matrix from.
/// If no active camera is found, the first camera will be used as a fallback.
#[derive(Clone, Debug, PartialEq, Default)]
pub struct ActiveCamera {
    /// Camera entity
    pub entity: Option<Entity>,
}

/// Projection prefab
#[derive(Clone, Debug, serde::Deserialize, serde::Serialize)]
pub enum CameraPrefab {
    /// Orthographic prefab
    Orthographic {
        /// The x-coordinate of the cuboid leftmost face parallel to the yz-plane.
        left: f32,
        /// The x-coordinate of the cuboid rightmost face parallel to the yz-plane.
        right: f32,
        /// The lower y-coordinate of the cuboid leftmost face parallel to the xz-plane.
        bottom: f32,
        /// The upper y-coordinate of the cuboid leftmost face parallel to the xz-plane.
        top: f32,
        /// The distance between the viewer (the origin) and the closest face of the cuboid parallel to the xy-plane. If used for a 3D rendering application, this is the closest clipping plane.
        znear: f32,
        /// The distance between the viewer (the origin) and the furthest face of the cuboid parallel to the xy-plane. If used for a 3D rendering application, this is the furthest clipping plane.
        zfar: f32,
    },
    /// Perspective prefab
    Perspective {
        /// Aspect Ratio represented as a `f32` ratio.
        aspect: f32,
        /// Field of View represented in degrees
        fovy: f32,
        /// Near clip plane distance
        znear: f32,
        /// Far clip plane distance
        zfar: f32,
    },
}

impl<'a> PrefabData<'a> for CameraPrefab {
    type SystemData = WriteStorage<'a, Camera>;
    type Result = ();

    fn add_to_entity(
        &self,
        entity: Entity,
        storage: &mut Self::SystemData,
        _: &[Entity],
        _: &[Entity],
    ) -> Result<(), Error> {
        storage.insert(
            entity,
            Camera {
                inner: match *self {
                    CameraPrefab::Orthographic {
                        left,
                        right,
                        bottom,
                        top,
                        znear,
                        zfar,
                    } => Projection::orthographic(left, right, bottom, top, znear, zfar),
                    CameraPrefab::Perspective {
                        aspect,
                        fovy,
                        znear,
                        zfar,
                    } => Projection::perspective(aspect, fovy, znear, zfar),
                },
            },
        )?;
        Ok(())
    }
}

/// Active camera prefab
#[derive(Debug, serde::Deserialize, Clone)]
pub struct ActiveCameraPrefab(Option<usize>);

impl<'a> PrefabData<'a> for ActiveCameraPrefab {
    type SystemData = (Write<'a, ActiveCamera>,);
    type Result = ();

    fn add_to_entity(
        &self,
        _: Entity,
        system_data: &mut Self::SystemData,
        entities: &[Entity],
        _: &[Entity],
    ) -> Result<(), Error> {
        if let Some(ref ent) = self.0 {
            system_data.0.entity = Some(entities[*ent]);
        }
        // TODO: if no `ActiveCamera` insert using `LazyUpdate`, require changes to `specs`
        Ok(())
    }
}

#[cfg(test)]
mod tests {
    //! Tests for amethysts camera implementation.
    //!
    //! Assertions are in NDC
    //! Our world-space is +Y Up, +X Right and -Z Away
    //! Our view space is +Y Down, +X Right, +Z Away
    //! Current render target is +Y Down, +X Right, +Z Away

    use super::*;
    use amethyst_core::{
        math::{convert, Isometry3, Matrix4, Point3, Translation3, UnitQuaternion, Vector3},
        Transform,
    };
    use ron::{de::from_str, ser::to_string_pretty};

    use approx::{assert_abs_diff_eq, assert_relative_eq, assert_ulps_eq};
    use more_asserts::{assert_ge, assert_gt, assert_le, assert_lt};

    #[test]
    fn screen_to_world_3d() {
        let diagonal = Vector2::new(1024.0, 768.0);

        let camera = Camera::standard_3d(diagonal.x, diagonal.y);
        let mut transform = Transform::default();

        let center_screen = Point3::new(diagonal.x / 2.0, diagonal.y / 2.0, 0.0);
        let top_left = Point3::new(0.0, 0.0, 0.0);
        let bottom_right = Point3::new(diagonal.x - 1.0, diagonal.y - 1.0, 0.0);

        assert_ulps_eq!(
            camera
                .projection()
                .screen_to_world_point(center_screen, diagonal, &transform),
            Point3::new(0.0, 0.0, -0.1)
        );

        assert_ulps_eq!(
            camera
                .projection()
                .screen_to_world_point(top_left, diagonal, &transform),
            Point3::new(-0.076_980_04, 0.057_735_037, -0.1)
        );

        assert_ulps_eq!(
            camera
                .projection()
                .screen_to_world_point(bottom_right, diagonal, &transform),
            Point3::new(0.076_829_69, -0.057_584_69, -0.1)
        );

        transform.set_translation_x(100.0);
        transform.set_translation_y(100.0);
        transform.copy_local_to_global();
        assert_ulps_eq!(
            camera
                .projection()
                .screen_to_world_point(center_screen, diagonal, &transform),
            Point3::new(100.0, 100.0, -0.1)
        );
    }

    #[test]
    fn screen_to_world_2d() {
        let diagonal = Vector2::new(1024.0, 768.0);

        let camera = Camera::standard_2d(diagonal.x, diagonal.y);
        let mut transform = Transform::default();

        let center_screen = Point3::new(diagonal.x / 2.0, diagonal.y / 2.0, 0.0);
        let top_left = Point3::new(0.0, 0.0, 0.0);
        let bottom_right = Point3::new(diagonal.x - 1.0, diagonal.y - 1.0, 0.0);

        assert_ulps_eq!(
            camera
                .projection()
                .screen_to_world_point(center_screen, diagonal, &transform),
            Point3::new(0.0, 0.0, -0.1)
        );

        assert_ulps_eq!(
            camera
                .projection()
                .screen_to_world_point(top_left, diagonal, &transform),
            Point3::new(-512.0, 384.0, -0.1)
        );

        assert_ulps_eq!(
            camera
                .projection()
                .screen_to_world_point(bottom_right, diagonal, &transform),
            Point3::new(511.0, -383.0, -0.1)
        );

        transform.set_translation_x(100.0);
        transform.set_translation_y(100.0);
        transform.copy_local_to_global();
        assert_ulps_eq!(
            camera
                .projection()
                .screen_to_world_point(center_screen, diagonal, &transform),
            Point3::new(100.0, 100.0, -0.1)
        );
    }

    #[test]
    fn world_to_screen() {
        let diagonal = Vector2::new(1024.0, 768.0);

        let ortho = Camera::standard_2d(diagonal.x, diagonal.y);
        let transform = Transform::default();

        let center_screen = Point2::new(diagonal.x / 2.0, diagonal.y / 2.0);
        let top_left = Point2::new(0.0, 0.0);
        let bottom_right = Point2::new(diagonal.x - 1.0, diagonal.y - 1.0);

        let top_left_world = Point3::new(-512.0, 384.0, -0.1);
        let bottom_right_world = Point3::new(511.0, -383.0, -0.1);

        assert_ulps_eq!(
            ortho
                .projection()
                .world_to_screen(top_left_world, diagonal, &transform),
            top_left
        );

        assert_ulps_eq!(
            ortho
                .projection()
                .world_to_screen(bottom_right_world, diagonal, &transform),
            bottom_right
        );

        assert_ulps_eq!(
            ortho
                .projection()
                .world_to_screen(Point3::new(0.0, 0.0, 0.0), diagonal, &transform),
            center_screen
        );
    }

    #[test]
    fn test_orthographic_serde() {
        let test_ortho = Projection::orthographic(0.0, 100.0, 10.0, 150.0, -5.0, 100.0);
        println!(
            "{}",
            to_string_pretty(&test_ortho, Default::default()).unwrap()
        );

        let de = from_str(&to_string_pretty(&test_ortho, Default::default()).unwrap()).unwrap();
        assert_eq!(test_ortho, de);
    }

    #[test]
    fn test_perspective_serde() {
        let test_persp = Projection::perspective(1.7, std::f32::consts::FRAC_PI_3, 0.1, 1000.0);
        println!(
            "{}",
            to_string_pretty(&test_persp, Default::default()).unwrap()
        );

        let de = from_str(&to_string_pretty(&test_persp, Default::default()).unwrap()).unwrap();

        assert_eq!(test_persp, de);
    }

    #[test]
    fn extract_perspective_values() {
        let proj = Perspective::new(1280.0 / 720.0, std::f32::consts::FRAC_PI_3, 0.1, 100.0);

        assert_ulps_eq!(1280.0 / 720.0, proj.aspect());
        assert_ulps_eq!(std::f32::consts::FRAC_PI_3, proj.fovy());
        assert_ulps_eq!(0.1, proj.near());
        // TODO: we need to solve these precision errors
        assert_relative_eq!(100.0, proj.far(), max_relative = 1.0);

        //let proj = Projection::perspective(width/height, std::f32::consts::FRAC_PI_3, 0.1, 2000.0);
        let proj_standard = Camera::standard_3d(1920.0, 1280.0);
        assert_ulps_eq!(
            std::f32::consts::FRAC_PI_3,
            proj_standard.projection().as_perspective().unwrap().fovy()
        );
        assert_ulps_eq!(
            1.5,
            proj_standard
                .projection()
                .as_perspective()
                .unwrap()
                .aspect()
        );
        assert_ulps_eq!(
            0.1,
            proj_standard.projection().as_perspective().unwrap().near()
        );
        assert_relative_eq!(
            2000.0,
            proj_standard.projection().as_perspective().unwrap().far(),
            max_relative = 3.0
        );
    }

    #[test]
    fn extract_orthographic_values() {
        let proj = Orthographic::new(0.0, 100.0, 10.0, 150.0, -5.0, 100.0);

        // TODO: we need to solve these precision errors
        assert_ulps_eq!(150.0, proj.top());
        assert_ulps_eq!(10.0, proj.bottom());

        assert_ulps_eq!(0.0, proj.left());
        assert_ulps_eq!(100.0, proj.right());
        assert_ulps_eq!(-5.0, proj.near());
        assert_relative_eq!(100.0, proj.far(), max_relative = 0.1);

        let camera_standard = Camera::standard_2d(1920.0, 1280.0);
        let ortho = camera_standard.projection().as_orthographic().unwrap();

        // TODO: we need to solve these precision errors
        assert_relative_eq!(-640.0, ortho.bottom(), max_relative = 1.0);
        assert_relative_eq!(640.0, ortho.top(), max_relative = 1.0);
        assert_relative_eq!(-960.0, ortho.left(), max_relative = 1.0);
        assert_relative_eq!(960.0, ortho.right(), max_relative = 1.0);
        assert_relative_eq!(0.1, ortho.near(), max_relative = 1.0);
        //assert_ulps_eq!(2000.0, camera_standard.projection().as_orthographic().unwrap().far());
    }

    // Our world-space is +Y Up, +X Right and -Z Away
    // Current render target is +Y Down, +X Right and +Z Away
    fn setup() -> (Transform, [Point3<f32>; 3], [Point3<f32>; 3]) {
        // Setup common inputs for most of the tests.
        //
        // Sets up a test camera is positioned at (0,0,3) in world space.
        // A camera without rotation is pointing in the (0,0,-1) direction.
        //
        // Sets up basic points.
        let camera_transform: Transform = Transform::new(
            Translation3::new(0.0, 0.0, 3.0),
            // Apply _no_ rotation
            UnitQuaternion::identity(),
            [1.0, 1.0, 1.0].into(),
        );

        let simple_points: [Point3<f32>; 3] = [
            Point3::new(1.0, 0.0, 0.0),
            Point3::new(0.0, 1.0, 0.0),
            Point3::new(0.0, 0.0, -1.0),
        ];

        let simple_points_clipped: [Point3<f32>; 3] = [
            Point3::new(-20.0, 0.0, 0.0),
            Point3::new(0.0, -20.0, 0.0),
            Point3::new(0.0, 0.0, 4.0),
        ];
        (camera_transform, simple_points, simple_points_clipped)
    }

    fn gatherer_calc_view_matrix(transform: Transform) -> Matrix4<f32> {
        convert(transform.view_matrix())
    }

    #[test]
    fn camera_matrix() {
        let (camera_transform, simple_points, _) = setup();
        let view_matrix = Isometry3::look_at_rh(
            &Point3::new(0.0, 0.0, 3.0),
            &Point3::new(0.0, 0.0, 0.0),
            &Vector3::y_axis(),
        );

        // Check view matrix.
        // The view matrix is used to transfrom a point from world space to eye space.
        // Changes the base of a vector from world origin to your eye.
        let our_view: Matrix4<f32> = gatherer_calc_view_matrix(camera_transform);
        assert_ulps_eq!(our_view, view_matrix.to_homogeneous(),);

        let x_axis = our_view * simple_points[0].to_homogeneous();
        let y_axis = our_view * simple_points[1].to_homogeneous();
        let z_axis = our_view * simple_points[2].to_homogeneous();
        assert_gt!(x_axis[0], 0.0);
        assert_gt!(y_axis[1], 0.0);
        assert_le!(z_axis[2], 0.0);
    }

    #[test]
    fn standard_2d() {
        let width = 1280.0;
        let height = 720.0;
        let top = height / 2.0;
        let bottom = -height / 2.0;
        let left = -width / 2.0;
        let right = width / 2.0;

        // Our standrd projection has a far clipping plane of 2000.0
        let proj = Projection::orthographic(left, right, bottom, top, 0.1, 2000.0);
        let our_proj = Camera::standard_2d(width, height).inner;

        assert_ulps_eq!(our_proj.as_matrix(), proj.as_matrix());
    }

    #[test]
    fn standard_3d() {
        let width = 1280.0;
        let height = 720.0;

        // Our standrd projection has a far clipping plane of 2000.0
        let proj =
            Projection::perspective(width / height, std::f32::consts::FRAC_PI_3, 0.1, 2000.0);
        let our_proj = Camera::standard_3d(width, height).inner;

        assert_ulps_eq!(our_proj.as_matrix(), proj.as_matrix());
    }

    #[test]
    fn perspective_orientation() {
        // -w_c <= x_c <= w_c
        // -w_c <= y_c <= w_c
        // 0 <= z_c <= w_c
        //
        // https://www.khronos.org/registry/vulkan/specs/1.0/html/vkspec.html#vertexpostproc-clipping-shader-outputs
        let (camera_transform, simple_points, simple_points_clipped) = setup();

        let proj = Projection::perspective(1280.0 / 720.0, std::f32::consts::FRAC_PI_3, 0.1, 100.0);
        let view = gatherer_calc_view_matrix(camera_transform);

        let mvp = proj.as_matrix() * view;

        let x_axis = mvp * simple_points[0].to_homogeneous();
        let y_axis = mvp * simple_points[1].to_homogeneous();
        let z_axis = mvp * simple_points[2].to_homogeneous();

        assert_gt!(x_axis[0], 0.0);
        assert_gt!(x_axis[0] / x_axis[3], 0.0);

        // Y should be negative
        assert_lt!(y_axis[1], 0.0);
        assert_lt!(y_axis[1] / y_axis[3], 0.0);

        // Z should be in [0; w] resp. [0; 1]
        assert_ge!(z_axis[2], 0.0);
        assert_ge!(z_axis[2] / z_axis[3], 0.0);
        assert_le!(z_axis[2], z_axis[3]);
        assert_le!(z_axis[2] / z_axis[3], 1.0);

        let x_axis_clipped = mvp * simple_points_clipped[0].to_homogeneous();
        let y_axis_clipped = mvp * simple_points_clipped[1].to_homogeneous();
        let z_axis_clipped = mvp * simple_points_clipped[2].to_homogeneous();

        // Outside of frustum should be clipped (Test in Clipspace)
        assert_le!(x_axis_clipped[0], -1.0);
        assert_ge!(y_axis_clipped[1], 1.0);

        // Behind Camera should be clipped. (Test in Clipspace)
        assert_lt!(z_axis_clipped[2], 0.0);
    }

    // Todo: Add perspective_orientation_reversed_z when we support reversed z depth buffer.

    #[test]
    fn orthographic_orientation() {
        let (camera_transform, simple_points, _) = setup();

        let proj = Projection::orthographic(
            -1280.0 / 2.0,
            1280.0 / 2.0,
            -720.0 / 2.0,
            720.0 / 2.0,
            0.1,
            100.0,
        );
        let view = gatherer_calc_view_matrix(camera_transform);

        let mvp = proj.as_matrix() * view;

        let x_axis = mvp * simple_points[0].to_homogeneous();
        let y_axis = mvp * simple_points[1].to_homogeneous();
        let z_axis = mvp * simple_points[2].to_homogeneous();

        assert_gt!(x_axis[0], 0.0);
        assert_gt!(x_axis[0] / x_axis[3], 0.0);

        // Y should be negative
        assert_lt!(y_axis[1], 0.0);
        assert_lt!(y_axis[1] / y_axis[3], 0.0);

        // Z should be in [0; w] resp. [0; 1]
        assert_ge!(z_axis[2], 0.0);
        assert_ge!(z_axis[2] / z_axis[3], 0.0);
        assert_le!(z_axis[2], z_axis[3]);
        assert_le!(z_axis[2] / z_axis[3], 1.0);
    }

    #[test]
    fn perspective_depth_usage() {
        let (camera_transform, _, _) = setup();

        let proj = Projection::perspective(1280.0 / 720.0, std::f32::consts::FRAC_PI_3, 0.1, 100.0);
        let view = gatherer_calc_view_matrix(camera_transform);

        let mvp = proj.as_matrix() * view;
        // Nearest point = distance to (0,0) - zNear
        let near = Point3::new(0.0, 0.0, 2.9);
        let projected_point = mvp * near.to_homogeneous();
        assert_abs_diff_eq!(projected_point[2] / projected_point[3], 0.0);

        // Furthest point = distance to (0,0) - zFar
        let far = Point3::new(0.0, 0.0, -97.0);
        let projected_point = mvp * far.to_homogeneous();
        assert_abs_diff_eq!(projected_point[2] / projected_point[3], 1.0);
    }

    #[test]
    fn orthographic_depth_usage() {
        let (camera_transform, _, _) = setup();

        let proj = Projection::orthographic(
            -1280.0 / 2.0,
            1280.0 / 2.0,
            -720.0 / 2.0,
            720.0 / 2.0,
            0.1,
            100.0,
        );
        let view = gatherer_calc_view_matrix(camera_transform);

        let mvp = proj.as_matrix() * view;
        // Nearest point = distance to (0,0) - zNear
        let near = Point3::new(0.0, 0.0, 2.9);
        let projected_point = mvp * near.to_homogeneous();
        assert_abs_diff_eq!(projected_point[2] / projected_point[3], 0.0);

        // Furthest point = distance to (0,0) - zFar
        let far = Point3::new(0.0, 0.0, -97.0);
        let projected_point = mvp * far.to_homogeneous();
        assert_abs_diff_eq!(projected_point[2] / projected_point[3], 1.0);
    }
}<|MERGE_RESOLUTION|>--- conflicted
+++ resolved
@@ -506,7 +506,6 @@
             Projection::Orthographic(ref s) => s.as_matrix(),
             Projection::Perspective(ref s) => s.as_matrix(),
             Projection::CustomMatrix(ref s) => s.as_matrix(),
-<<<<<<< HEAD
         }
     }
 
@@ -516,39 +515,6 @@
             Projection::Orthographic(ref s) => s.as_inverse_matrix(),
             Projection::Perspective(ref s) => s.as_inverse_matrix(),
             Projection::CustomMatrix(ref s) => s.as_inverse_matrix(),
-        }
-    }
-
-    /// Returns the near-clip value of the current camera.
-    pub fn near(&self) -> f32 {
-        match *self {
-            Projection::Orthographic(ref s) => s.near(),
-            Projection::Perspective(ref s) => s.near(),
-            Projection::CustomMatrix(ref s) => {
-                panic!("Custom Matrix does not support near and far field projection!")
-            }
-        }
-    }
-
-    /// Returns the far-clip value of the current camera.
-    pub fn far(&self) -> f32 {
-        match *self {
-            Projection::Orthographic(ref s) => s.far(),
-            Projection::Perspective(ref s) => s.far(),
-            Projection::CustomMatrix(ref s) => {
-                panic!("Custom Matrix does not support near and far field projection!")
-            }
-=======
-        }
-    }
-
-    /// Returns a reference to the inner inverse matrix represpentation of this projection.
-    pub fn as_inverse_matrix(&self) -> &Matrix4<f32> {
-        match *self {
-            Projection::Orthographic(ref s) => s.as_inverse_matrix(),
-            Projection::Perspective(ref s) => s.as_inverse_matrix(),
-            Projection::CustomMatrix(ref s) => s.as_inverse_matrix(),
->>>>>>> 3b45951e
         }
     }
 
@@ -566,17 +532,10 @@
 
         let near = Point3::new(screen_x, screen_y, 0.0);
         let far = Point3::new(screen_x, screen_y, 1.0);
-<<<<<<< HEAD
 
         let near_t = matrix.transform_point(&near);
         let far_t = matrix.transform_point(&far);
 
-=======
-
-        let near_t = matrix.transform_point(&near);
-        let far_t = matrix.transform_point(&far);
-
->>>>>>> 3b45951e
         Ray {
             origin: near_t,
             direction: (far_t.coords - near_t.coords).normalize(),
