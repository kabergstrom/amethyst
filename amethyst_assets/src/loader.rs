use std::{borrow::Borrow, hash::Hash, path::PathBuf, sync::Arc};

use fnv::FnvHashMap;
use rayon::ThreadPool;

use crate::{
    storage::{AssetStorage, Handle, Processed},
    Asset, Directory, ErrorKind, Format, FormatValue, Progress, ResultExt, Source,
};

/// The asset loader, holding the sources and a reference to the `ThreadPool`.
pub struct Loader {
    directory: Arc<Directory>,
    hot_reload: bool,
    pool: Arc<ThreadPool>,
    sources: FnvHashMap<String, Arc<dyn Source>>,
}

impl Loader {
    /// Creates a new asset loader, initializing the directory store with the
    /// given path.
    pub fn new<P>(directory: P, pool: Arc<ThreadPool>) -> Self
    where
        P: Into<PathBuf>,
    {
        Loader {
            directory: Arc::new(Directory::new(directory)),
            hot_reload: true,
            pool,
            sources: Default::default(),
        }
    }

    /// Add a source to the `Loader`, given an id and the source.
    pub fn add_source<I, S>(&mut self, id: I, source: S)
    where
        I: Into<String>,
        S: Source,
    {
        self.sources
            .insert(id.into(), Arc::new(source) as Arc<dyn Source>);
    }

    /// If set to `true`, this `Loader` will ask formats to
    /// generate "reload instructions" which *allow* reloading.
    /// Calling `set_hot_reload(true)` does not actually enable
    /// hot reloading; this is controlled by the `HotReloadStrategy`
    /// resource.
    pub fn set_hot_reload(&mut self, value: bool) {
        self.hot_reload = value;
    }

    /// Loads an asset with a given format from the default (directory) source.
    /// If you want to load from a custom source instead, use `load_from`.
    ///
    /// See `load_from` for more information.
    pub fn load<A, F, N, P>(
        &self,
        name: N,
        format: F,
        options: F::Options,
        progress: P,
        storage: &AssetStorage<A>,
    ) -> Handle<A>
    where
        A: Asset,
        F: Format<A>,
        N: Into<String>,
        P: Progress,
    {
        #[cfg(feature = "profiler")]
        profile_scope!("initialise_loading_assets");
        self.load_from::<A, F, _, _, _>(name, format, options, "", progress, storage)
    }

    /// Loads an asset with a given id and format from a custom source.
    /// The actual work is done in a worker thread, thus this method immediately returns a handle.
    ///
    /// ## Parameters
    ///
    /// * `name`: this is just an identifier for the asset, most likely a file name e.g.
    ///   `"meshes/a.obj"`
    /// * `format`: A format struct which loads bytes from a `source` and produces `Asset::Data`
    ///   with them
    /// * `options`: Additional parameter to `format` to configure how exactly the data will
    ///   be created. This could e.g. be mipmap levels for textures.
    /// * `source`: An identifier for a source which has previously been added using `with_source`
    /// * `progress`: A tracker which will be notified of assets which have been imported
    /// * `storage`: The asset storage which can be fetched from the ECS `World` using
    ///   `read_resource`.
    pub fn load_from<A, F, N, P, S>(
        &self,
        name: N,
        format: F,
        options: F::Options,
        source: &S,
        mut progress: P,
        storage: &AssetStorage<A>,
    ) -> Handle<A>
    where
        A: Asset,
        F: Format<A> + 'static,
        N: Into<String>,
        P: Progress,
        S: AsRef<str> + Eq + Hash + ?Sized,
        String: Borrow<S>,
    {
        #[cfg(feature = "profiler")]
        profile_scope!("load_asset_from");
        use crate::progress::Tracker;

        let name = name.into();
        let source = source.as_ref();

        let format_name = F::name();
        let source_name = match source {
            "" => "[default source]",
            other => other,
        };

        let handle = storage.allocate();

        debug!(
            "{:?}: Loading asset {:?} with format {:?} from source {:?} (handle id: {:?})",
            A::name(),
            name,
            format_name,
            source_name,
            handle,
        );

        let source = match source {
            "" => self.directory.clone(),
            source => self.source(source),
        };

        progress.add_assets(1);
        let tracker = progress.create_tracker();

        let handle_clone = handle.clone();
        let processed = storage.processed.clone();

        let hot_reload = self.hot_reload;

        let cl = move || {
            #[cfg(feature = "profiler")]
            profile_scope!("load_asset_from_worker");
            let data = format
                .import(name.clone(), source, options, hot_reload)
<<<<<<< HEAD
                .chain_err(|| ErrorKind::Format(F::name()));
            let tracker = Box::new(tracker) as Box<Tracker>;
=======
                .chain_err(|| ErrorKind::Format(F::NAME));
            let tracker = Box::new(tracker) as Box<dyn Tracker>;
>>>>>>> 9f145b72

            processed.push(Processed::NewAsset {
                data,
                handle,
                name,
                tracker,
            });
        };
        self.pool.spawn(cl);

        handle_clone
    }

    /// Load an asset from data and return a handle.
    pub fn load_from_data<A, P>(
        &self,
        data: A::Data,
        mut progress: P,
        storage: &AssetStorage<A>,
    ) -> Handle<A>
    where
        A: Asset,
        P: Progress,
    {
        progress.add_assets(1);
        let tracker = progress.create_tracker();
        let tracker = Box::new(tracker);
        let handle = storage.allocate();
        storage.processed.push(Processed::NewAsset {
            data: Ok(FormatValue::data(data)),
            handle: handle.clone(),
            name: "<Data>".into(),
            tracker,
        });

        handle
    }

    fn source(&self, source: &str) -> Arc<dyn Source> {
        self.sources
            .get(source)
            .expect("No such source. Maybe you forgot to add it with `Loader::add_source`?")
            .clone()
    }
}<|MERGE_RESOLUTION|>--- conflicted
+++ resolved
@@ -147,13 +147,8 @@
             profile_scope!("load_asset_from_worker");
             let data = format
                 .import(name.clone(), source, options, hot_reload)
-<<<<<<< HEAD
                 .chain_err(|| ErrorKind::Format(F::name()));
-            let tracker = Box::new(tracker) as Box<Tracker>;
-=======
-                .chain_err(|| ErrorKind::Format(F::NAME));
             let tracker = Box::new(tracker) as Box<dyn Tracker>;
->>>>>>> 9f145b72
 
             processed.push(Processed::NewAsset {
                 data,
